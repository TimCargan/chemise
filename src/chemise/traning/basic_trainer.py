--- conflicted
+++ resolved
@@ -304,11 +304,7 @@
                 r_state, r_metrics = step_fn(_r_state, batch, _rngs)
 
                 # Un-replicate so callbacks and metrics work
-<<<<<<< HEAD
-                metrics = unreplicate(r_metrics)
-=======
                 metrics = r_metrics # unreplicate(r_metrics)
->>>>>>> 04a83e67
 
                 # re-broadcast state if needed
                 r_state = r_state if s == dev_batch_size else replicate(unreplicate(r_state))
