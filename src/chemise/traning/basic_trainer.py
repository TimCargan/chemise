from __future__ import annotations
<<<<<<< HEAD

import operator
import time
from dataclasses import dataclass
from functools import partial
from typing import Callable, Any, Tuple, List, Iterator
=======
>>>>>>> 3ab9ac9e

import jax
import jax.numpy as jnp
import numpy as np
<<<<<<< HEAD
from absl import logging, flags
from flax import struct
from flax.jax_utils import replicate, unreplicate
from flax.training.train_state import TrainState
from jaxtyping import Num, Array, Bool
=======
import operator
import time
from absl import flags, logging
from dataclasses import dataclass
from flax import struct
from flax.jax_utils import replicate, unreplicate
from flax.training.train_state import TrainState
from functools import partial
from jaxtyping import Array, Bool, Num
>>>>>>> 3ab9ac9e
from rich.console import Console
from rich.layout import Layout
from rich.live import Live
from tensorflow import data as tfd  # Only for typing
<<<<<<< HEAD
=======
from typing import Any, Callable, Iterator, List, Tuple
>>>>>>> 3ab9ac9e

from chemise.callbacks.abc_callback import Callback, CallbackRunner, StepCallback
# from flax.training import dynamic_scale as dynamic_scale_lib
from chemise.traning.dynamic_scale import DynamicScale  # Use this since scale is crashing to 0
from chemise.traning.prefetch import Prefetch
<<<<<<< HEAD
from chemise.utils import mean_reduce_dicts, make_metric_string, seconds_pretty, get_batch_size
=======
from chemise.utils import get_batch_size, make_metric_string, mean_reduce_dicts, seconds_pretty
>>>>>>> 3ab9ac9e

flags.DEFINE_bool("interactive", default=False, help="Run in interactive mode. e.g print graphs", short_name='i')
flags.DEFINE_float("refresh_per_second", default=0.2, help="Frequency in Hz to redraw in interactive mode")
flags.DEFINE_integer("prefetch_buffer", default=3, help="Number of batches to prefetch to the GPU")
flags.DEFINE_boolean("sanity_check", default=True, help="Run sanity check on input data")

FLAGS = flags.FLAGS

Result = dict[str, Num[Array, ""]]
State_Result = Tuple[TrainState, Result]
Features = dict[str, Num[Array, "..."]]
Input = Features | Num[Array, "..."]
Batch = Tuple[Features, Features] | Tuple[Features, Features, Bool[Array, "..."]]
Rand_Dict = dict[str, jax.random.PRNGKeyArray]
P_Func = Callable[[TrainState, Batch, Rand_Dict], State_Result]


def empty_train_hist():
    return {"epochs": [], "train": []}


def make_default_layout() -> Layout:
    layout = Layout(name="root")
    layout.split(
        Layout(name="graph", ratio=1),
        Layout(name="progbar", size=5),
    )
    return layout


def add_device_batch(data: tfd.Dataset) -> tfd.Dataset:
    platform = jax.default_backend()
    d_count = jax.device_count(platform)
    logging.log_first_n(logging.INFO, "Running on %s with %d devices", 1, platform, d_count)
    logging.debug("Adding device batch of size (%d) to dataset: %s", d_count, data.element_spec)
    data = data.batch(d_count, drop_remainder=True).prefetch(2)
    return data


@jax.jit
def _sanity_error(data: Features) -> (bool, dict):
    """
    Determine if all values for each key in a dict of Num's are the same
    Note: This has the opposite result to `sanity_check` which returns True if the data is different
    :param data:
    :return: flag - True if are key has all the same values, dict of keys with v True if all values are the same
    """
    feats = jax.tree_util.tree_map(lambda v: jnp.all(v == jnp.reshape(v, (-1))[0], axis=None), data)
    is_good = jax.tree_util.tree_reduce(operator.or_, feats, False)
    return is_good, feats


def _sanity_check(data: Batch):
    """
    Check to see if the input and label data looks correct, i.e. not all the same value
    :param data:
    :return: bool - True if all values different, dict - input keys and a bool set to True if value is all the same
    """
    data = jax.device_put(data)
    r_inputs, inputs = _sanity_error(data[0])
    inputs = {f"I_{k}": np.reshape(data[0][k], (-1,))[..., 0] for k, v in inputs.items() if v}
    r_labels, labels = _sanity_error(data[1])
    labels = {f"O_{k}": np.reshape(data[1][k], (-1,))[..., 0] for k, v in labels.items() if v}
    is_good = np.logical_not(np.logical_or(r_inputs, r_labels))
    return is_good, dict(**inputs, **labels)


def sanity_check(el: Batch):
    logging.debug("Sanity Check run")
    pass_sanity, input_errors = _sanity_check(el)
    if pass_sanity:
        logging.info("Sanity check passed: %s", input_errors)
    else:
        logging.warning("Sanity check failed, The following keys all have the same value: %s", input_errors)
    return pass_sanity, input_errors
<<<<<<< HEAD

=======
>>>>>>> 3ab9ac9e

@jax.tree_util.Partial
def no_metrics_fn(y, y_hat):
    return {}

<<<<<<< HEAD
=======
@jax.tree_util.Partial
def no_metrics_fn(y, y_hat):
    return {}

>>>>>>> 3ab9ac9e

def no_on_dev_shape(tree, *args) -> list:
    return [tree]


class MpTrainState(TrainState):
    dynamic_scale: DynamicScale = struct.field(default=None)

    @classmethod
    def from_train_state(cls, state: TrainState):
        return cls(
            step=state.step,
            apply_fn=state.apply_fn,
            params=state.params,
            tx=state.tx,
            opt_state=state.opt_state,
        )


@dataclass(unsafe_hash=True)
class BasicTrainer:
    """
    Implement boilerplate helper methods to fit basic models similar to what we get in keras
    This class can manage all the state for the various jax / flax object needed to run basic NN training
    We want to have a few basic methods
     - Fit
     - Predict

    train_window: Set it to None to avoid the annoying boxes 
    """
    state: TrainState | MpTrainState = struct.field(compare=False)
    loss_fn: Callable[[Input, Input], Num[Array, "..."]] = struct.field(pytree_node=False)
    metrics_fn: Callable[[Input, Input], Result] = struct.field(default=no_metrics_fn, pytree_node=False)
    callbacks: [Callback] = struct.field(default_factory=list, compare=False, pytree_node=False)
    train_hist: dict[str, list[Any]] = struct.field(default_factory=empty_train_hist, compare=False, pytree_node=False)
    train_window: Layout = struct.field(default_factory=make_default_layout, compare=False, pytree_node=False)

    on_dev_shape: Callable[[Batch, int, bool], list[Batch]] = struct.field(default=no_on_dev_shape, pytree_node=False)

    batch_dims: int = 1

    rng_keys: List[str] = struct.field(default_factory=list, compare=False)
    seed: int = 0
    _next_prng: jax.random.PRNGKeyArray = struct.field(default=None, compare=False)

    # Used for profiling
    _group_id: int = 0

    def __post_init__(self):
        self._next_prng = jax.random.PRNGKey(self.seed)
        if type(self.state) == TrainState:
            logging.warning("Promoted base TrainState to MpTrainState")
            self.state = MpTrainState.from_train_state(self.state)
    def _next_rand(self) -> jax.random.PRNGKeyArray:
        """
        Stateful generate a new PRNG key. The key is generated by splitting `self._next_prng` as such this is
        not pure and so should not be used within a `jit` context.
        :return: a new prng
        """
        rng, self._next_prng = jax.random.split(self._next_prng)
        return rng

    def _make_rngs(self) -> dict[str, jax.random.PRNGKeyArray]:
        """
        Make a dict of rngs to be passed to apply calls
        TODO: Look into using mixin
        :return:
        """
        rng = self._next_rand()
        rngl = jax.random.split(rng, num=len(self.rng_keys))
        rngs = {k: rngl[i] for i, k in enumerate(self.rng_keys)}
        return rngs

    @partial(jax.jit, static_argnums=(0,))
    def _rngs_mix(self, key_dict: Rand_Dict, mixin: int) -> Rand_Dict:
        """
        Faster way to get new rands that can be JIT'ed. Use flax mixin methods wrappers
        :param key_dict: dict of rands to update
        :param mixin: data to mixin
        :return:
        """
        # _fold_in_static LazyRng.create(v, mixin).as_jax_rng()
        return {k: jax.random.fold_in(v, mixin) for k, v in key_dict.items()}

    def _step(self, params, batch: Batch, rngs: Rand_Dict = None, train: bool = True, global_batch: int = 1):
<<<<<<< HEAD
=======
        """
            Run a single step and calculate the loss value.
            Here so we only need on trace for train and eval per batch size
            :param params: params of model
            :return: [Loss, predictions]
            """
        x = batch[0]
        y = batch[1]
        mask = s[0] if (s := batch[3:4]) else True

        y_pred = self.state.apply_fn({'params': params}, x, rngs=rngs, train=train)
        p_loss = self.loss_fn(y, y_pred)
        # TODO: add an asset that there is no batch reduction and maybe a reduce(loss, "batch ... -> batch", "mean")
        p_loss = jnp.where(mask, p_loss, 0.0)  # Apply mask to loss
        loss = p_loss.sum() / global_batch
        return loss, y_pred

    @partial(jax.jit, static_argnums=(0, 4))
    def _j_step(self, params, batch: Batch, rngs: Rand_Dict = None, train: bool = True, global_batch: int = 1):
>>>>>>> 3ab9ac9e
        """
            Run a single step and calculate the loss value.
            Here so we only need on trace for train and eval per batch size
            :param params: params of model
            :return: [Loss, predictions]
            """
<<<<<<< HEAD
        x = batch[0]
        y = batch[1]
        mask = s[0] if (s := batch[3:4]) else True

        y_pred = self.state.apply_fn({'params': params}, x, rngs=rngs, train=train)
        p_loss = self.loss_fn(y, y_pred)
        # TODO: add an asset that there is no batch reduction and maybe a reduce(loss, "batch ... -> batch", "mean")
        p_loss = jnp.where(mask, p_loss, 0.0)  # Apply mask to loss
        loss = p_loss.sum() / global_batch
        return loss, y_pred

    @partial(jax.jit, static_argnums=(0, 4))
    def _j_step(self, params, batch: Batch, rngs: Rand_Dict = None, train: bool = True, global_batch: int = 1):
        """
            Run a single step and calculate the loss value.
            Here so we only need on trace for train and eval per batch size
            :param params: params of model
            :return: [Loss, predictions]
            """
=======
>>>>>>> 3ab9ac9e
        return self._step(params, batch, rngs, train, global_batch)

    @partial(jax.pmap, static_broadcasted_argnums=(0,), donate_argnums=(1,), axis_name="batch")
    # @partial(jax.vmap, in_axis=(None,0 , 0, 0), axis_name="batch")
    def p_train_step(self, state: TrainState, batch: Batch, rngs: Rand_Dict) -> State_Result:
        """
        Train for a single step. This has a pmap so will use all GPUs
        TODO:
         - support multiple output / multi loss via dicts akin to keras
        Notes:
            In order to keep this a pure function, we don't update the `self.state` just return a new state
        """
        return self._p_train_step(state, batch, rngs)

    def _p_train_step(self, state: TrainState, batch: Batch, rngs: Rand_Dict) -> State_Result:
        """
        Unwrapped train step, helpful for inheritance where they want to reorder / not jit or pmap
        :param state:
        :param batch:
        :param rngs:
        :return:
        """
        x = batch[0]
        y = batch[1]

        # We assume batch is the first dim
        GLOBAL_BATCH = get_batch_size(batch, 1) * jax.device_count()
        rngs = self._rngs_mix(rngs, state.step)

        if state.dynamic_scale:
            step = state.dynamic_scale.value_and_grad(self._j_step, has_aux=True, axis_name="batch")
            # Cant use kwargs or it errors as it only passes *args (it gets stuck in a recursive loop rather than throw the error)
            dynamic_scale, is_fin, (loss, y_pred), grads = step(state.params, batch, rngs, True, GLOBAL_BATCH)
            # dynamic loss takes care of averaging gradients across replicas
            state = state.replace(dynamic_scale=dynamic_scale)
        else:
            step = jax.value_and_grad(self._j_step, has_aux=True)
            (loss, y_pred), grads = step(state.params, batch, rngs, train=True, global_batch=GLOBAL_BATCH)
            grads = jax.lax.psum(grads, axis_name="batch")

        new_state = state.apply_gradients(grads=grads)
        metrics = dict(loss=loss, **self.metrics_fn(y, y_pred))
        metrics = jax.lax.pmean(metrics, axis_name='batch')

        if state.dynamic_scale:
            # if is_fin == False the gradients contain Inf/NaNs and optimizer state and
            # params should be restored (= skip this step).
            select_fn = partial(jnp.where, is_fin)
            new_state = new_state.replace(
                opt_state=jax.tree_util.tree_map(
                    select_fn, new_state.opt_state, state.opt_state),
                params=jax.tree_util.tree_map(
                    select_fn, new_state.params, state.params)
            )
            metrics['scale'] = state.dynamic_scale.scale
<<<<<<< HEAD

        return new_state, metrics

    @partial(jax.pmap, static_broadcasted_argnums=(0,), in_axes=(None, 0, 0, 0, None), axis_name="batch")
    def p_apply_step(self, state: TrainState, batch: Batch, rngs: Rand_Dict, c: int = 0) -> Tuple[Features, ...]:
        """
        Apply model to a batch of data returning
        :param state: model state object
        :param batch: Batch tuple to predict with
        :param rngs: dict of rngs for use in the model
        :return: tuple of [X, Y, Y_hat]
        """
        return self._p_apply_step(state, batch, rngs, c)

    def _p_apply_step(self, state: TrainState, batch: Batch, rngs: Rand_Dict, c: int = 0) -> Tuple[Features, ...]:
        rngs = self._rngs_mix(rngs, c)
        _, y_pred = self._j_step(state.params, batch, rngs)
        return (*batch, y_pred)

    @partial(jax.pmap, static_broadcasted_argnums=(0,), in_axes=(None, 0, 0, 0, None), axis_name="batch")
    def p_test_step(self, state: TrainState, batch: Batch, rngs: Rand_Dict, c: int = 1) -> State_Result:
        """
        Perform a prediction step and calculate metrics for a given batch
        :param state: model state object
        :param batch: Batch tuple to predict with
        :param rngs: dict of rngs for use in the model
        :param c: mixin for RNG
        :return: [State, dict metrics]
        """
        return self._p_test_step(state, batch, rngs)

=======

        return new_state, metrics

    @partial(jax.pmap, static_broadcasted_argnums=(0,), in_axes=(None, 0, 0, 0, None), axis_name="batch")
    def p_apply_step(self, state: TrainState, batch: Batch, rngs: Rand_Dict, c: int = 0) -> Tuple[Features, ...]:
        """
        Apply model to a batch of data returning
        :param state: model state object
        :param batch: Batch tuple to predict with
        :param rngs: dict of rngs for use in the model
        :return: tuple of [X, Y, Y_hat]
        """
        return self._p_apply_step(state, batch, rngs, c)

    def _p_apply_step(self, state: TrainState, batch: Batch, rngs: Rand_Dict, c: int = 0) -> Tuple[Features, ...]:
        rngs = self._rngs_mix(rngs, c)
        _, y_pred = self._j_step(state.params, batch, rngs)
        return (*batch, y_pred)

    @partial(jax.pmap, static_broadcasted_argnums=(0,), in_axes=(None, 0, 0, 0, None), axis_name="batch")
    def p_test_step(self, state: TrainState, batch: Batch, rngs: Rand_Dict, c: int = 1) -> State_Result:
        """
        Perform a prediction step and calculate metrics for a given batch
        :param state: model state object
        :param batch: Batch tuple to predict with
        :param rngs: dict of rngs for use in the model
        :param c: mixin for RNG
        :return: [State, dict metrics]
        """
        return self._p_test_step(state, batch, rngs)

>>>>>>> 3ab9ac9e
    def _p_test_step(self, state: TrainState, batch: Batch, rngs: Rand_Dict, c: int = 1) -> State_Result:
        x = batch[0]
        y = batch[1]

        rngs = self._rngs_mix(rngs, c)
        gbs = get_batch_size(batch, 1) * jax.device_count()
        loss, y_pred = self._j_step(state.params, batch, rngs, global_batch=gbs)
        metrics = dict(loss=loss, **self.metrics_fn(y, y_pred))
        metrics = jax.lax.pmean(metrics, axis_name='batch')
        return state, metrics

    @partial(jax.jit, static_argnums=(0, 2))
    def _slice(self, r_f_state, s):
        return [x[:s] for x in r_f_state]

    def slice(self, r_state, s):
        leaves, treedef = jax.tree_util.tree_flatten(r_state)
        leaves = self._slice(leaves, s)
        return treedef.unflatten(leaves)

    def _stateful_step_runner(self, data: Prefetch, step_fn: P_Func, hist: list, callback: StepCallback,
                              training: bool = True) -> None:
        """
        A standard step call, helpful to reduce code in the main train loops
        :param training: 
        :param data: data to iterate over
        :param step_fn: the step function to call, must be
        :param hist:
        :param callback: StepCallback object
        :return:
        """
        callback.start_cb(self)
        d_iter = data.iter(batch_dims=self.batch_dims)
        # Replicate state to all devices, use this ref over self.state to reduce / broadcast calls
        r_state = replicate(self.state)
        rngs = replicate(self._make_rngs())
        dev_batch_size = get_batch_size(r_state)

        step = int(np.max(self.state.step))
        while True:
            callback.step_start_cb(self)
<<<<<<< HEAD
            # with jax.profiler.StepTraceAnnotation("train", step_name=f"train {step}", step_num=step,
            #                                       group_id=self._group_id):
            if not (batch := next(d_iter, None)):
                break

            # Slice state and RNGs as needed if dev_batch is less than number of devs
            s = get_batch_size(batch)
            _r_state = r_state if s == dev_batch_size else self.slice(r_state, s)
            _rngs = rngs if s == dev_batch_size else self.slice(rngs, s)

            # Run step
            r_state, r_metrics = step_fn(_r_state, batch, _rngs)

            # Un-replicate so callbacks and metrics work
            self.state, metrics = unreplicate((r_state, r_metrics))

            # re-broadcast state if needed
            r_state = r_state if s == dev_batch_size else replicate(self.state)

            # Update metrics
            hist.append(metrics)
            step += 1
            callback.step_end_cb(self)
=======
            with jax.profiler.StepTraceAnnotation("train", step_name=f"train {step}", step_num=step, group_id=self._group_id):
                if not (batch := next(d_iter, None)):
                    break

                # Slice state and RNGs as needed if dev_batch is less than number of devs
                s = get_batch_size(batch)
                _r_state = r_state if s == dev_batch_size else self.slice(r_state, s)
                _rngs = rngs if s == dev_batch_size else self.slice(rngs, s)

                # Run step
                r_state, r_metrics = step_fn(_r_state, batch, _rngs)

                # Un-replicate so callbacks and metrics work
                self.state, metrics = unreplicate((r_state, r_metrics))

                # re-broadcast state if needed
                r_state = r_state if s == dev_batch_size else replicate(self.state)

                # Update metrics
                hist.append(metrics)
                step += 1
                callback.step_end_cb(self)
>>>>>>> 3ab9ac9e

        callback.end_cb(self)

    @staticmethod
    def get_first_el(data: tfd.Dataset):
        first = next(data.take(1).as_numpy_iterator())
        return first

    """ 
    Standard Public interfaces, here is where the code that a standard user of the API
    They take standard arguments and abstract away all the JAX JIT / PMAP / Replication
    """

    def step(self, batch: Batch) -> Tuple[Features, Num[Array, ""], Result]:
        """
        Run a single step without any jax transformations, helpful for debugging
        :param batch:
        :return: [predictions, loss, metrics]
        """
        x, y = batch[:2]
        rngs = self._make_rngs()
        y_pred = self.state.apply_fn({'params': self.state.params}, batch[0], rngs=rngs)
        p_loss = self.loss_fn(y, y_pred)
        met = self.metrics_fn(y, y_pred)
        return (y_pred, p_loss, met)

    def train_step(self, batch: Batch) -> Result:
        """
        Run a single step
        :param batch: Batch data
        :return:
        """
        r_state = replicate(self.state)
        rngs = replicate(self._make_rngs())
        r_state, metrics = self.p_train_step(r_state, batch, rngs)
        self.state, metrics = unreplicate((r_state, metrics))
        return metrics

    def fit(self, train_data: tfd.Dataset, val_data: tfd.Dataset = None, num_epochs: int = 1):
        """
        Fit model to a given dataset
        :param train_data: data to fit the model to
        :param val_data: validation data to
        :param num_epochs: number of epochs to appy the data
        :return:
        """
        setup_start_time = time.monotonic()
        self.num_epochs = num_epochs

        train_cardinality = int(train_data.cardinality())
        self.train_steps = train_cardinality if train_cardinality > 0 else None

        self.eval_steps = None
        if val_data:
            eval_cardinality = int(val_data.cardinality())
            self.eval_steps = eval_cardinality if eval_cardinality > 0 else None

        # Check to make sure the data isn't all the same value. It's happened, it's a pain
        if FLAGS.sanity_check:
            logging.debug("Sanity Check load data")
            first_el = self.get_first_el(train_data)
            first_el = jax.tree_util.tree_map(lambda x: jnp.expand_dims(x, axis=0), first_el)
            reshaped = self.on_dev_shape(first_el, 0, False)
            sanity_check(reshaped[0])

        if self.train_window:
            con = Console(color_system="windows", force_interactive=FLAGS.interactive, force_terminal=FLAGS.interactive)
            live = Live(self.train_window, console=con, refresh_per_second=FLAGS.refresh_per_second)
            live.start()

        # train_data = add_device_batch(train_data)
        # val_data = add_device_batch(val_data) if val_data else val_data

        callbacks = CallbackRunner(callbacks=self.callbacks)
        callbacks.on_fit_start(self)
        callbacks.set_step_number(int(jnp.max(self.state.step)))

        duration = time.monotonic() - setup_start_time
        duration = seconds_pretty(duration)
        logging.info(f"Setup complete took: {duration}")

        train_data_iter = Prefetch(train_data, buffer_size=FLAGS.prefetch_buffer, batch_dims=self.batch_dims,
                                   train=True, on_dev_shape=self.on_dev_shape)
        val_data_iter = Prefetch(val_data, buffer_size=FLAGS.prefetch_buffer, batch_dims=self.batch_dims,
                                 train=False, on_dev_shape=self.on_dev_shape) if val_data else None

        for e in range(self.num_epochs):
            logging.debug("Starting epoch %d", e)
            epoch_start_time = time.monotonic()
            callbacks.on_epoch_start(self)
            self.train_hist["epochs"].append({"train": [], "test": []})

            # Run Train Step
            logging.debug("Starting train step of epoch %d", e)
            self._stateful_step_runner(train_data_iter, self.p_train_step, self.train_hist["epochs"][-1]["train"],
                                       callbacks.train_step_callbacks())

            # Update after first epoch sine they should all be the same size
            if self.train_steps is None:
                self.train_steps = len(self.train_hist["epochs"][-1]["train"])

            # Test model - Only run if there is val_data
            if val_data:
                logging.debug("Starting val step of epoch %d", e)
                self._stateful_step_runner(val_data_iter, self.p_test_step, self.train_hist["epochs"][-1]["test"],
                                           callbacks.test_step_callbacks(), training=False)

                # Update after first epoch sine they should be the same size
                if self.eval_steps is None:
                    self.eval_steps = len(self.train_hist["epochs"][-1]["test"])

            # End of epoc metrics
            logging.debug("Epoch metrics epoch %d", e)

            mets = self.epoc_metrics()
            self.train_hist["train"].append(mets)
            met = make_metric_string(mets)

            duration = time.monotonic() - epoch_start_time
            duration = seconds_pretty(duration)
            logging.info(f"Epoch: {e} - {duration}  {met}")

            # End of epoch callbacks
            callbacks.on_epoch_end(self)

        callbacks.on_fit_end(self)
        if self.train_window:
            live.stop()  # Close the live window since we aren't in a contex
        return

    def epoc_metrics(self):
        # TODO: Maybe move this to a logging callback
        mean_train = mean_reduce_dicts(self.train_hist["epochs"][-1]["train"])
        mean_test = mean_reduce_dicts(self.train_hist["epochs"][-1]["test"])
        mean_test = {f"val_{k}": v for k, v in mean_test.items()}  # Add `val` prefix to test metrics
        mets = dict(**mean_train, **mean_test)
        return mets

    def map_model(self, data: tfd.Dataset) -> Iterator[Tuple[Features, ...]]:
        """
        Map the model over the dataset
        Transforming it to include predictions
        :param data: dataset to map over
        :return: an iterator that yields [X, Y, Y_hat]
        """
        # data = add_device_batch(data)
        d_iter = data
        prefetch = Prefetch(d_iter, buffer_size=FLAGS.prefetch_buffer, train=False, on_dev_shape=self.on_dev_shape)
        d_iter = prefetch.iter()
        r_state = replicate(self.state)
        raw_rngs = self._make_rngs()
        rngs = replicate(raw_rngs)
        dev_batch_size = get_batch_size(r_state)
        c = 0
        while True:
            if not (batch := next(d_iter, None)):
                break

            s = get_batch_size(batch)
            _r_state = r_state if s == dev_batch_size else self.slice(r_state, s)
            _rngs = rngs if s == dev_batch_size else self.slice(rngs, s)

            yield self.p_apply_step(_r_state, batch, _rngs, c)
            c += 1

    def eval_model(self, data: tfd.Dataset):
        """
        Map the model over the dataset
        Transforming it to include predictions
        :param data: dataset to map over
        :return: an iterator that yields [X, Y, Y_hat]
        """
        # data = add_device_batch(data)
        d_iter = data
        prefetch = Prefetch(d_iter, buffer_size=FLAGS.prefetch_buffer, train=False, on_dev_shape=self.on_dev_shape)
        d_iter = prefetch.iter()
        r_state = replicate(self.state)
        raw_rngs = self._make_rngs()
        rngs = replicate(raw_rngs)
        dev_batch_size = get_batch_size(r_state)
        c = 0
        while True:
            if not (batch := next(d_iter, None)):
                break

            s = get_batch_size(batch)
            _r_state = r_state if s == dev_batch_size else self.slice(r_state, s)
            _rngs = rngs if s == dev_batch_size else self.slice(rngs, s)

            _, metrics = self.p_test_step(_r_state, batch, _rngs, c)
            yield metrics

            c += 1

    def __call__(self, x, train=False, **kwargs):
        """
        Stateful call to run the model. This is not an efficient way to use the mode but can be helpful for debugging.
        :param x: data to pass to the model
        :param kwargs: other arguments to pass to the model
        :return:
        """
        rngs = self._make_rngs()
        return self._j__call__(x, rngs, self.state.params, train=train, **kwargs)

    @partial(jax.jit, static_argnums=(0, 4), static_argnames=("train",))
    def _j__call__(self, x, rngs, params, train=False, **kwargs):
        return self.state.apply_fn({'params': params}, x, rngs=rngs, train=train, **kwargs)

    def reset(self):
        """
        Clear out the state and train history of the model. This is helpful for when you want to train the same
        architecture multiple times to produce models as we can reuse the compiled functions.
        :return:
        """
        self.state = None
        self.train_hist = empty_train_hist()
        return self<|MERGE_RESOLUTION|>--- conflicted
+++ resolved
@@ -1,24 +1,8 @@
 from __future__ import annotations
-<<<<<<< HEAD
-
-import operator
-import time
-from dataclasses import dataclass
-from functools import partial
-from typing import Callable, Any, Tuple, List, Iterator
-=======
->>>>>>> 3ab9ac9e
 
 import jax
 import jax.numpy as jnp
 import numpy as np
-<<<<<<< HEAD
-from absl import logging, flags
-from flax import struct
-from flax.jax_utils import replicate, unreplicate
-from flax.training.train_state import TrainState
-from jaxtyping import Num, Array, Bool
-=======
 import operator
 import time
 from absl import flags, logging
@@ -28,25 +12,17 @@
 from flax.training.train_state import TrainState
 from functools import partial
 from jaxtyping import Array, Bool, Num
->>>>>>> 3ab9ac9e
 from rich.console import Console
 from rich.layout import Layout
 from rich.live import Live
 from tensorflow import data as tfd  # Only for typing
-<<<<<<< HEAD
-=======
 from typing import Any, Callable, Iterator, List, Tuple
->>>>>>> 3ab9ac9e
 
 from chemise.callbacks.abc_callback import Callback, CallbackRunner, StepCallback
 # from flax.training import dynamic_scale as dynamic_scale_lib
 from chemise.traning.dynamic_scale import DynamicScale  # Use this since scale is crashing to 0
 from chemise.traning.prefetch import Prefetch
-<<<<<<< HEAD
-from chemise.utils import mean_reduce_dicts, make_metric_string, seconds_pretty, get_batch_size
-=======
 from chemise.utils import get_batch_size, make_metric_string, mean_reduce_dicts, seconds_pretty
->>>>>>> 3ab9ac9e
 
 flags.DEFINE_bool("interactive", default=False, help="Run in interactive mode. e.g print graphs", short_name='i')
 flags.DEFINE_float("refresh_per_second", default=0.2, help="Frequency in Hz to redraw in interactive mode")
@@ -122,22 +98,12 @@
     else:
         logging.warning("Sanity check failed, The following keys all have the same value: %s", input_errors)
     return pass_sanity, input_errors
-<<<<<<< HEAD
-
-=======
->>>>>>> 3ab9ac9e
+
 
 @jax.tree_util.Partial
 def no_metrics_fn(y, y_hat):
     return {}
 
-<<<<<<< HEAD
-=======
-@jax.tree_util.Partial
-def no_metrics_fn(y, y_hat):
-    return {}
-
->>>>>>> 3ab9ac9e
 
 def no_on_dev_shape(tree, *args) -> list:
     return [tree]
@@ -223,8 +189,6 @@
         return {k: jax.random.fold_in(v, mixin) for k, v in key_dict.items()}
 
     def _step(self, params, batch: Batch, rngs: Rand_Dict = None, train: bool = True, global_batch: int = 1):
-<<<<<<< HEAD
-=======
         """
             Run a single step and calculate the loss value.
             Here so we only need on trace for train and eval per batch size
@@ -244,35 +208,12 @@
 
     @partial(jax.jit, static_argnums=(0, 4))
     def _j_step(self, params, batch: Batch, rngs: Rand_Dict = None, train: bool = True, global_batch: int = 1):
->>>>>>> 3ab9ac9e
         """
             Run a single step and calculate the loss value.
             Here so we only need on trace for train and eval per batch size
             :param params: params of model
             :return: [Loss, predictions]
             """
-<<<<<<< HEAD
-        x = batch[0]
-        y = batch[1]
-        mask = s[0] if (s := batch[3:4]) else True
-
-        y_pred = self.state.apply_fn({'params': params}, x, rngs=rngs, train=train)
-        p_loss = self.loss_fn(y, y_pred)
-        # TODO: add an asset that there is no batch reduction and maybe a reduce(loss, "batch ... -> batch", "mean")
-        p_loss = jnp.where(mask, p_loss, 0.0)  # Apply mask to loss
-        loss = p_loss.sum() / global_batch
-        return loss, y_pred
-
-    @partial(jax.jit, static_argnums=(0, 4))
-    def _j_step(self, params, batch: Batch, rngs: Rand_Dict = None, train: bool = True, global_batch: int = 1):
-        """
-            Run a single step and calculate the loss value.
-            Here so we only need on trace for train and eval per batch size
-            :param params: params of model
-            :return: [Loss, predictions]
-            """
-=======
->>>>>>> 3ab9ac9e
         return self._step(params, batch, rngs, train, global_batch)
 
     @partial(jax.pmap, static_broadcasted_argnums=(0,), donate_argnums=(1,), axis_name="batch")
@@ -328,7 +269,6 @@
                     select_fn, new_state.params, state.params)
             )
             metrics['scale'] = state.dynamic_scale.scale
-<<<<<<< HEAD
 
         return new_state, metrics
 
@@ -360,39 +300,6 @@
         """
         return self._p_test_step(state, batch, rngs)
 
-=======
-
-        return new_state, metrics
-
-    @partial(jax.pmap, static_broadcasted_argnums=(0,), in_axes=(None, 0, 0, 0, None), axis_name="batch")
-    def p_apply_step(self, state: TrainState, batch: Batch, rngs: Rand_Dict, c: int = 0) -> Tuple[Features, ...]:
-        """
-        Apply model to a batch of data returning
-        :param state: model state object
-        :param batch: Batch tuple to predict with
-        :param rngs: dict of rngs for use in the model
-        :return: tuple of [X, Y, Y_hat]
-        """
-        return self._p_apply_step(state, batch, rngs, c)
-
-    def _p_apply_step(self, state: TrainState, batch: Batch, rngs: Rand_Dict, c: int = 0) -> Tuple[Features, ...]:
-        rngs = self._rngs_mix(rngs, c)
-        _, y_pred = self._j_step(state.params, batch, rngs)
-        return (*batch, y_pred)
-
-    @partial(jax.pmap, static_broadcasted_argnums=(0,), in_axes=(None, 0, 0, 0, None), axis_name="batch")
-    def p_test_step(self, state: TrainState, batch: Batch, rngs: Rand_Dict, c: int = 1) -> State_Result:
-        """
-        Perform a prediction step and calculate metrics for a given batch
-        :param state: model state object
-        :param batch: Batch tuple to predict with
-        :param rngs: dict of rngs for use in the model
-        :param c: mixin for RNG
-        :return: [State, dict metrics]
-        """
-        return self._p_test_step(state, batch, rngs)
-
->>>>>>> 3ab9ac9e
     def _p_test_step(self, state: TrainState, batch: Batch, rngs: Rand_Dict, c: int = 1) -> State_Result:
         x = batch[0]
         y = batch[1]
@@ -434,31 +341,6 @@
         step = int(np.max(self.state.step))
         while True:
             callback.step_start_cb(self)
-<<<<<<< HEAD
-            # with jax.profiler.StepTraceAnnotation("train", step_name=f"train {step}", step_num=step,
-            #                                       group_id=self._group_id):
-            if not (batch := next(d_iter, None)):
-                break
-
-            # Slice state and RNGs as needed if dev_batch is less than number of devs
-            s = get_batch_size(batch)
-            _r_state = r_state if s == dev_batch_size else self.slice(r_state, s)
-            _rngs = rngs if s == dev_batch_size else self.slice(rngs, s)
-
-            # Run step
-            r_state, r_metrics = step_fn(_r_state, batch, _rngs)
-
-            # Un-replicate so callbacks and metrics work
-            self.state, metrics = unreplicate((r_state, r_metrics))
-
-            # re-broadcast state if needed
-            r_state = r_state if s == dev_batch_size else replicate(self.state)
-
-            # Update metrics
-            hist.append(metrics)
-            step += 1
-            callback.step_end_cb(self)
-=======
             with jax.profiler.StepTraceAnnotation("train", step_name=f"train {step}", step_num=step, group_id=self._group_id):
                 if not (batch := next(d_iter, None)):
                     break
@@ -481,7 +363,6 @@
                 hist.append(metrics)
                 step += 1
                 callback.step_end_cb(self)
->>>>>>> 3ab9ac9e
 
         callback.end_cb(self)
 
