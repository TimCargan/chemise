--- conflicted
+++ resolved
@@ -1,8 +1,4 @@
 import functools
-<<<<<<< HEAD
-
-=======
->>>>>>> 3ab9ac9e
 import jax.numpy as jnp
 from flax import linen as nn
 from typing import Sequence
@@ -27,9 +23,6 @@
         split_rngs={'params': False})
     @nn.compact
     def __call__(self, carry, x):
-<<<<<<< HEAD
-        carry, x = self.cell(carry, x)
-=======
         if isinstance(self.cell, Sequence):
             # Call cell 1
             _c, x = self.cell[0](carry[0], x)
@@ -41,7 +34,6 @@
         else:
             carry, x = self.cell(carry, x)
 
->>>>>>> 3ab9ac9e
         return carry, x
 
 
@@ -81,10 +73,6 @@
     def __call__(self, carry_pred, x):
         carry, past_pred = carry_pred
         in_x = jnp.concatenate([x, past_pred], axis=-1)
-<<<<<<< HEAD
-        carry, y = self.cell(carry, in_x)
-        y = self.output_layer(y)
-=======
 
         if isinstance(self.cell, Sequence):
             # Call cell 1
@@ -98,7 +86,6 @@
             carry, x = self.cell(carry, in_x)
 
         y = self.output_layer(x)
->>>>>>> 3ab9ac9e
         return (carry, y), y
 
 
