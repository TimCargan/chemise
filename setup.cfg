--- conflicted
+++ resolved
@@ -1,10 +1,6 @@
 [metadata]
 name = chemise
-<<<<<<< HEAD
-version = 0.0.1-alpha1
-=======
 version = 0.0.1-alpha2
->>>>>>> 3ab9ac9e
 description = Wrapper for training flax models
 author = Tim Cargan
 Licence = Apache-2.0
